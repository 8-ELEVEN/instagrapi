--- conflicted
+++ resolved
@@ -150,14 +150,10 @@
             An object of User type
         """
         username = str(username).lower()
-<<<<<<< HEAD
         temporary_public_headers = {'Host': 'www.instagram.com','X-Requested-With': 'XMLHttpRequest','Sec-Ch-Prefers-Color-Scheme': 'dark','Sec-Ch-Ua-Platform': '"Linux"','X-Ig-App-Id': '936619743392459','Sec-Ch-Ua-Model': '""','Sec-Ch-Ua-Mobile': '?0','User-Agent': 'Mozilla/5.0 (Windows NT 10.0; Win64; x64) AppleWebKit/537.36 (KHTML, like Gecko) Chrome/122.0.6261.112 Safari/537.36','Accept': '*/*','X-Asbd-Id': '129477','Sec-Fetch-Site': 'same-origin','Sec-Fetch-Mode': 'cors','Sec-Fetch-Dest': 'empty','Referer': 'https://www.instagram.com/','Accept-Language': 'en-US,en;q=0.9','Priority': 'u=1, i'}
         update_headers = False
         data = extract_user_gql(json.loads(self.public_request(f'https://www.instagram.com/api/v1/users/web_profile_info/?username={username}', headers=temporary_public_headers))['data']['user'], update_headers=update_headers)
         return data
-=======
-        return extract_user_gql(self.public_a1_request_user_info_by_username(f"/{username!s}/")["user"])
->>>>>>> a4d93b9e
 
     def user_info_by_username_v1(self, username: str) -> User:
         """
