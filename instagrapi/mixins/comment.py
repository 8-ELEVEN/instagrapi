import random
from typing import List

from instagrapi.exceptions import ClientError, ClientNotFoundError, MediaNotFound
from instagrapi.extractors import extract_comment
from instagrapi.types import Comment


class CommentMixin:
    """
    Helpers for managing comments on a Media
    """

<<<<<<< HEAD
    def media_comments(self, media_id: str, amount: int = 0) -> List[Comment]:
=======
    def media_comments(self, media_id: str, amount: int=0) -> List[Comment]:
>>>>>>> 5672984d
        """
        Get comments on a media

        Parameters
        ----------
        media_id: str
            Unique identifier of a Media
        amount: int, optional
<<<<<<< HEAD
            Maximum number of media to return, default is 0 - Inf
=======
            Maximum number of media to return, default is 0 - Inf 
>>>>>>> 5672984d

        Returns
        -------
        List[Comment]
            A list of objects of Comment
        """
        # TODO: to public or private
        def get_comments():
            if result.get("comments"):
                for comment in result.get("comments"):
                    comments.append(extract_comment(comment))
        media_id = self.media_id(media_id)
        params = None
        comments = []
        result = self.private_request(
            f"media/{media_id}/comments/", params
        )
        get_comments()
        while ((result.get("has_more_comments") and result.get("next_max_id"))
               or (result.get("has_more_headload_comments") and result.get("next_min_id")))
               and (True if not amount else len(comments) < amount)):
                
            try:
                if result.get("has_more_comments"):
                    params = {"max_id": result.get("next_max_id")}
                else:
                    params = {"min_id": result.get("next_min_id")}
                if not (result.get("next_max_id") or result.get("next_min_id")
                        or result.get("comments")):
                    break
                result = self.private_request(
                    f"media/{media_id}/comments/", params
                )
                get_comments()
            except ClientNotFoundError as e:
                raise MediaNotFound(e, media_id=media_id, **self.last_json)
            except ClientError as e:
                if "Media not found" in str(e):
                    raise MediaNotFound(e, media_id=media_id, **self.last_json)
                raise e
<<<<<<< HEAD
            if amount and amount >= len(comments):
                break
=======
                
>>>>>>> 5672984d
        if amount:
            comments = comments[:amount]
        return comments

    def media_comment(self, media_id: str, text: str) -> Comment:
        """
        Post a comment on a media

        Parameters
        ----------
        media_id: str
            Unique identifier of a Media
        text: str
            String to be posted on the media

        Returns
        -------
        Comment
            An object of Comment type
        """
        assert self.user_id, "Login required"
        media_id = self.media_id(media_id)
        result = self.private_request(
            f"media/{media_id}/comment/",
            self.with_action_data(
                {
                    "delivery_class": "organic",
                    "feed_position": "0",
                    "container_module": "self_comments_v2_feed_contextual_self_profile",  # "comments_v2",
                    "user_breadcrumb": self.gen_user_breadcrumb(len(text)),
                    "idempotence_token": self.generate_uuid(),
                    "comment_text": text,
                }
            ),
        )
        return extract_comment(result["comment"])

    def comment_like(self, comment_pk: int, revert: bool = False) -> bool:
        """
        Like a comment on a media

        Parameters
        ----------
        comment_pk: int
            Unique identifier of a Comment
        revert: bool, optional
            If liked, whether or not to unlike. Default is False

        Returns
        -------
        bool
            A boolean value
        """
        assert self.user_id, "Login required"
        comment_pk = int(comment_pk)
        data = {
            "is_carousel_bumped_post": "false",
            "container_module": "feed_contextual_self_profile",
            "feed_position": str(random.randint(0, 6)),
        }
        name = "unlike" if revert else "like"
        result = self.private_request(
            f"media/{comment_pk}/comment_{name}/", self.with_action_data(data)
        )
        return result["status"] == "ok"

    def comment_unlike(self, comment_pk: int) -> bool:
        """
        Unlike a comment on a media

        Parameters
        ----------
        comment_pk: int
            Unique identifier of a Comment

        Returns
        -------
        bool
            A boolean value
        """
        return self.comment_like(comment_pk, revert=True)

    def comment_bulk_delete(self, media_id: str, comment_pks: List[int]) -> bool:
        """
        Delete a comment on a media

        Parameters
        ----------
        media_id: str
            Unique identifier of a Media
        comment_pks: List[int]
            List of unique identifier of a Comment

        Returns
        -------
        bool
            A boolean value
        """
        media_id = self.media_id(media_id)
        data = {
            "comment_ids_to_delete": ','.join([str(pk) for pk in comment_pks]),
            "container_module": "self_comments_v2_newsfeed_you"
        }
        result = self.private_request(
            f"media/{media_id}/comment/bulk_delete/",
            self.with_action_data(data)
        )
        return result["status"] == "ok"<|MERGE_RESOLUTION|>--- conflicted
+++ resolved
@@ -11,11 +11,7 @@
     Helpers for managing comments on a Media
     """
 
-<<<<<<< HEAD
     def media_comments(self, media_id: str, amount: int = 0) -> List[Comment]:
-=======
-    def media_comments(self, media_id: str, amount: int=0) -> List[Comment]:
->>>>>>> 5672984d
         """
         Get comments on a media
 
@@ -24,11 +20,7 @@
         media_id: str
             Unique identifier of a Media
         amount: int, optional
-<<<<<<< HEAD
             Maximum number of media to return, default is 0 - Inf
-=======
-            Maximum number of media to return, default is 0 - Inf 
->>>>>>> 5672984d
 
         Returns
         -------
@@ -69,12 +61,8 @@
                 if "Media not found" in str(e):
                     raise MediaNotFound(e, media_id=media_id, **self.last_json)
                 raise e
-<<<<<<< HEAD
             if amount and amount >= len(comments):
                 break
-=======
-                
->>>>>>> 5672984d
         if amount:
             comments = comments[:amount]
         return comments
