--- conflicted
+++ resolved
@@ -10,9 +10,7 @@
 from pathlib import Path
 
 from instagrapi import Client
-<<<<<<< HEAD
 from instagrapi.utils import gen_password
-=======
 from instagrapi.exceptions import (
     BadCredentials,
     DirectThreadNotFound,
@@ -20,7 +18,6 @@
     BadPassword,
 )
 from instagrapi.story import StoryBuilder
->>>>>>> d0905870
 from instagrapi.types import (
     Account,
     Collection,
